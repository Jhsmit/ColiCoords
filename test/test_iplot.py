<<<<<<< HEAD
from test.testcase import ArrayTestCase
import matplotlib.pyplot as plt
from colicoords.iplot import IterCellPlot, AutoIterCellPlot, iter_subplots, IterRedrawAxes, IterUpdateAxes
from colicoords.fileIO import load
import os
import numpy as np


class TestIterSubplots(ArrayTestCase):
    def test_update_axes_plot(self):
        self.fig, self.ax = iter_subplots()
        self.assertIsInstance(self.ax, IterUpdateAxes)

        i = 10
        x = [np.arange(10) for j in range(i)]
        y = [xi ** k for k, xi in enumerate(x)]

        line, = self.ax.iter_plot(x, y)
        ydata = line.get_ydata()
        self.assertArrayEqual(y[0], ydata)

        self.fig.on_next(None)
        ydata = line.get_ydata()
        self.assertArrayEqual(y[1], ydata)
        self.fig.on_prev(None)
        ydata = line.get_ydata()
        self.assertArrayEqual(y[0], ydata)
        self.fig.on_last(None)
        ydata = line.get_ydata()
        self.assertArrayEqual(y[-1], ydata)
        self.fig.on_first(None)
        ydata = line.get_ydata()
        self.assertArrayEqual(y[0], ydata)

    def test_update_axes_imshow(self):
        self.fig, self.ax = iter_subplots()

        i = 10
        imgs = [np.random.random((512, 512)) for j in range(i)]

        im = self.ax.iter_imshow(imgs)

        arr = im.get_array()
        self.assertArrayEqual(arr, imgs[0])
        self.fig.on_next(None)
        arr = im.get_array()
        self.assertArrayEqual(imgs[1], arr)
        self.fig.on_prev(None)
        arr = im.get_array()
        self.assertArrayEqual(imgs[0], arr)
        self.fig.on_last(None)
        arr = im.get_array()
        self.assertArrayEqual(imgs[-1], arr)
        self.fig.on_first(None)
        arr = im.get_array()
        self.assertArrayEqual(imgs[0], arr)

    def test_update_axes_hist(self):
        self.fig, self.ax = iter_subplots()

        i = 10
        hists = [np.random.normal(5, 2, size=200) for j in range(i)]

        n, b, p = self.ax.iter_hist(hists)

        h, edges = np.histogram(hists[0])
        hp = np.array([p.get_height() for p in self.ax.patches])
        self.assertArrayEqual(h, hp)

        self.fig.on_next(None)
        h, edges = np.histogram(hists[1])
        hp = np.array([p.get_height() for p in self.ax.patches])
        self.assertArrayEqual(h, hp)
        self.fig.on_prev(None)
        h, edges = np.histogram(hists[0])
        hp = np.array([p.get_height() for p in self.ax.patches])
        self.assertArrayEqual(h, hp)
        self.fig.on_last(None)
        h, edges = np.histogram(hists[-1])
        hp = np.array([p.get_height() for p in self.ax.patches])
        self.assertArrayEqual(h, hp)
        self.fig.on_first(None)
        h, edges = np.histogram(hists[0])
        hp = np.array([p.get_height() for p in self.ax.patches])
        self.assertArrayEqual(h, hp)

    def test_update_axes_bar(self):
        self.fig, self.ax = iter_subplots()

        i = 10
        x = [np.arange(10) for j in range(i)]
        bars = [np.random.randint(0, 100, size=10) for j in range(i)]

        bc = self.ax.iter_bar(x, bars)

        hp = np.array([p.get_height() for p in self.ax.patches])
        self.assertArrayEqual(bars[0], hp)

        self.fig.on_next(None)
        hp = np.array([p.get_height() for p in self.ax.patches])
        self.assertArrayEqual(bars[1], hp)
        self.fig.on_prev(None)
        hp = np.array([p.get_height() for p in self.ax.patches])
        self.assertArrayEqual(bars[0], hp)
        self.fig.on_last(None)
        hp = np.array([p.get_height() for p in self.ax.patches])
        self.assertArrayEqual(bars[-1], hp)
        self.fig.on_first(None)
        hp = np.array([p.get_height() for p in self.ax.patches])
        self.assertArrayEqual(bars[0], hp)

    def test_redraw_axes_plot(self):
        self.fig, self.ax = iter_subplots(subplot_kw={'projection': 'iter_redraw'})
        self.assertIsInstance(self.ax, IterRedrawAxes)

        i = 10
        x = [np.arange(10) for j in range(i)]
        y = [xi ** k for k, xi in enumerate(x)]

        line, = self.ax.iter_plot(x, y)
        ydata = line.get_ydata()
        self.assertArrayEqual(y[0], ydata)

        self.fig.on_next(None)
        line = self.ax.lines[0]
        ydata = line.get_ydata()
        self.assertArrayEqual(y[1], ydata)

        self.fig.on_prev(None)
        line = self.ax.lines[0]
        ydata = line.get_ydata()
        self.assertArrayEqual(y[0], ydata)

        self.fig.on_last(None)
        line = self.ax.lines[0]
        ydata = line.get_ydata()
        self.assertArrayEqual(y[-1], ydata)

        self.fig.on_first(None)
        line = self.ax.lines[0]
        ydata = line.get_ydata()
        self.assertArrayEqual(y[0], ydata)

    def test_redraw_axes_imshow(self):
        self.fig, self.ax = iter_subplots(subplot_kw={'projection': 'iter_redraw'})

        i = 10
        imgs = [np.random.random((512, 512)) for j in range(i)]

        im = self.ax.iter_imshow(imgs)

        arr = im.get_array()
        self.assertArrayEqual(arr, imgs[0])

        self.fig.on_next(None)
        im = self.ax.images[0]
        arr = im.get_array()
        self.assertArrayEqual(imgs[1], arr)

        self.fig.on_prev(None)
        im = self.ax.images[0]
        arr = im.get_array()
        self.assertArrayEqual(imgs[0], arr)

        self.fig.on_last(None)
        im = self.ax.images[0]
        arr = im.get_array()
        self.assertArrayEqual(imgs[-1], arr)

        self.fig.on_first(None)
        im = self.ax.images[0]
        arr = im.get_array()
        self.assertArrayEqual(imgs[0], arr)

    def test_redraw_axes_hist(self):
        self.fig, self.ax = iter_subplots(subplot_kw={'projection': 'iter_redraw'})

        i = 10
        hists = [np.random.normal(5, 2, size=200) for j in range(i)]

        n, b, p = self.ax.iter_hist(hists)

        h, edges = np.histogram(hists[0])
        hp = np.array([p.get_height() for p in self.ax.patches])
        self.assertArrayEqual(h, hp)

        self.fig.on_next(None)
        h, edges = np.histogram(hists[1])
        hp = np.array([p.get_height() for p in self.ax.patches])
        self.assertArrayEqual(h, hp)
        self.fig.on_prev(None)
        h, edges = np.histogram(hists[0])
        hp = np.array([p.get_height() for p in self.ax.patches])
        self.assertArrayEqual(h, hp)
        self.fig.on_last(None)
        h, edges = np.histogram(hists[-1])
        hp = np.array([p.get_height() for p in self.ax.patches])
        self.assertArrayEqual(h, hp)
        self.fig.on_first(None)
        h, edges = np.histogram(hists[0])
        hp = np.array([p.get_height() for p in self.ax.patches])
        self.assertArrayEqual(h, hp)

    # def test_redraw_axes_bar(self):
    #     self.fig, self.ax = iter_subplots(subplot_kw={'projection': 'iter_redraw'})
    #
    #     i = 10
    #     x = [np.arange(10) for j in range(i)]
    #     bars = [np.random.random_integers(0, 100, size=10) for j in range(i)]
    #
    #     bc = self.ax.iter_bar(x, bars)
    #
    #     hp = np.array([p.get_height() for p in self.ax.patches])
    #     self.assertArrayEqual(bars[0], hp)
    #
    #     self.fig.on_next(None)
    #     hp = np.array([p.get_height() for p in self.ax.patches])
    #     self.assertArrayEqual(bars[1], hp)
    #     self.fig.on_prev(None)
    #     hp = np.array([p.get_height() for p in self.ax.patches])
    #     self.assertArrayEqual(bars[0], hp)
    #     self.fig.on_last(None)
    #     hp = np.array([p.get_height() for p in self.ax.patches])
    #     self.assertArrayEqual(bars[-1], hp)
    #     self.fig.on_first(None)
    #     hp = np.array([p.get_height() for p in self.ax.patches])
    #     self.assertArrayEqual(bars[0], hp)


class TestIterCellPlot(ArrayTestCase):
    def setUp(self):
        f_path = os.path.dirname(os.path.realpath(__file__))
        cell_list = load(os.path.join(f_path, 'test_data', 'test_synth_cell_storm.hdf5'))
        icp = IterCellPlot(cell_list)
        # Padding
        self.cell_list = icp.cell_list

        self.icp = IterCellPlot(self.cell_list, pad=False)

        self.num = len(self.cell_list)
        self.num_st = [len(cell.data.data_dict['storm']) for cell in self.cell_list]

        self.num_poles = []
        self.num_05 = []
        for c in self.cell_list:
            st_x, st_y = c.data.data_dict['storm']['x'], c.data.data_dict['storm']['y']
            l, r, phi = c.coords.transform(st_x, st_y)
            self.num_poles.append((l == 0).sum() + (l == c.length).sum())
            self.num_05.append(((l > 0.25 * c.length) * (l < 0.75 * c.length)).sum())

        self.num_full = np.array(self.num_st) - np.array(self.num_poles)

    def test_plot_midline(self):
        fig, ax = iter_subplots()

        line = self.icp.plot_midline(ax=ax)
        x = np.linspace(self.cell_list[0].coords.xl, self.cell_list[0].coords.xr, 100)
        y = np.polyval(self.cell_list[0].coords.coeff[::-1], x)
        xl, yl = line.get_data()
        self.assertArrayAlmostEqual(x, xl, decimal=10)
        self.assertArrayAlmostEqual(y, yl, decimal=10)

        fig.on_next(None)
        x = np.linspace(self.cell_list[1].coords.xl, self.cell_list[1].coords.xr, 100)
        y = np.polyval(self.cell_list[1].coords.coeff[::-1], x)
        xl, yl = ax.lines[0].get_data()
        self.assertArrayAlmostEqual(x, xl, decimal=10)
        self.assertArrayAlmostEqual(y, yl, decimal=10)

        plt.close()

    def test_plot_binary_img(self):
        fig, ax = iter_subplots()

        image = self.icp.plot_binary_img(ax)
        data = image.get_array()
        self.assertArrayEqual(data, self.cell_list[0].data.binary_img)

        fig.on_next(None)
        image = ax.images[0]
        data = image.get_array()

        self.assertArrayEqual(data, self.cell_list[1].data.binary_img)
        plt.close()

    def test_plot_sim_binary(self):
        fig, ax = iter_subplots()

        image = self.icp.plot_simulated_binary(ax=ax)
        data = image.get_array()
        img = self.cell_list[0].coords.rc < self.cell_list[0].coords.r
        self.assertArrayEqual(data, img)

        fig.on_next(None)
        image = ax.images[0]
        data = image.get_array()
        img = self.cell_list[1].coords.rc < self.cell_list[1].coords.r

        self.assertArrayEqual(data, img)
        plt.close()

    def test_plot_bin_fit_comparison(self):
        fig, ax = iter_subplots()

        image = self.icp.plot_bin_fit_comparison(ax=ax)
        data = image.get_array()
        img = self.cell_list[0].coords.rc < self.cell_list[0].coords.r
        final_img = 3 - (2 * img + self.cell_list[0].data.binary_img)
        self.assertArrayEqual(data, final_img)

        fig.on_next(None)
        data = image.get_array()
        img = self.cell_list[1].coords.rc < self.cell_list[1].coords.r
        final_img = 3 - (2 * img + self.cell_list[1].data.binary_img)
        self.assertArrayEqual(data, final_img)
        plt.close()

    def test_plot_outline(self):
        fig, ax = iter_subplots()

        line, = self.icp.plot_outline(ax=ax)
        x, y = line.get_data()

        dist = np.sqrt((x[:-1] - x[1:])**2 + (y[:-1] - y[1:])**2)
        self.assertTrue(np.all(dist < 0.14))
        self.assertEqual(0.10525317206276026, np.mean(dist))

        fig.on_next(None)
        fig.on_prev(None)

        x1, y1 = ax.lines[0].get_data()
        self.assertArrayEqual(x1, x)
        self.assertArrayEqual(y1, y)

        plt.close()

    def test_plot_r_dist(self):
        fig, ax = iter_subplots()

        line = self.icp.plot_r_dist(ax=ax)
        x, y = line.get_data()

        fig.on_next(None)
        fig.on_prev(None)

        x1, y1 = ax.lines[0].get_data()
        self.assertArrayEqual(x1, x)
        self.assertArrayEqual(y1, y)

        fig.on_random(None)
        fig.on_first(None)

        x2, y2 = ax.lines[0].get_data()
        self.assertArrayEqual(x2, x)
        self.assertArrayEqual(y2, y)

        plt.close()

    def test_plot_l_dist(self):
        fig, ax = iter_subplots()

        line = self.icp.plot_l_dist(ax=ax)
        x, y = line.get_data()

        fig.on_next(None)
        fig.on_prev(None)

        x1, y1 = ax.lines[0].get_data()
        self.assertArrayEqual(x1, x)
        self.assertArrayEqual(y1, y)

        fig.on_random(None)
        fig.on_first(None)

        x2, y2 = ax.lines[0].get_data()
        self.assertArrayEqual(x2, x)
        self.assertArrayEqual(y2, y)

    def test_plot_phi_dist(self):
        fig, ax = iter_subplots()

        line_l, line_r = self.icp.plot_phi_dist(ax=ax)
        x_l, y_l = line_l.get_data()
        x_r, y_r = line_r.get_data()

        fig.on_next(None)
        fig.on_prev(None)

        x1_l, y1_l = ax.lines[0].get_data()
        self.assertArrayEqual(x1_l, x_l)
        self.assertArrayEqual(y1_l, y_l)

        xr_1, yr_1 = ax.lines[1].get_data()
        self.assertArrayEqual(xr_1, x_r)
        self.assertArrayEqual(yr_1, y_r)

        fig.on_random(None)
        fig.on_first(None)

        x1_l, y1_l = ax.lines[0].get_data()
        self.assertArrayEqual(x1_l, x_l)
        self.assertArrayEqual(y1_l, y_l)

        xr_1, yr_1 = ax.lines[1].get_data()
        self.assertArrayEqual(xr_1, x_r)
        self.assertArrayEqual(yr_1, y_r)

    def test_plot_storm(self):
        fig, ax = iter_subplots()
        img = self.icp.plot_storm(ax=ax, method='hist')
        data = img.get_array()

        num = len(self.cell_list[0].data.data_dict['storm'])
        self.assertEqual(data.sum(), num)

        fig.on_next(None)
        data = ax.images[0].get_array()
        num = len(self.cell_list[1].data.data_dict['storm'])
        self.assertEqual(data.sum(), num)
        plt.close()

    def test_plot_l_class(self):
        fig, ax = iter_subplots()
        container = self.icp.plot_l_class(ax=ax)
        self.assertEqual(len(container), 3)

        h = [rect.get_height() for rect in container]
        num = len(self.cell_list[0].data.data_dict['storm'])
        self.assertEqual(num, sum(h))
        self.assertEqual(h[0], self.num_poles[0])

        fig.on_next(None)
        h = [rect.get_height() for rect in ax.patches]
        num = len(self.cell_list[1].data.data_dict['storm'])
        self.assertEqual(num, sum(h))
        self.assertEqual(h[0], self.num_poles[1])
        plt.close()

    def test_hist_l_storm(self):
        fig, ax = iter_subplots()
        n, b, p = self.icp.hist_l_storm(ax=ax)
        self.assertEqual(self.num_st[0], np.sum(n))

        fig.on_next(None)
        num = np.sum([p.get_height() for p in ax.patches])
        self.assertEqual(self.num_st[1], num)
        plt.close()

    def test_hist_r_storm(self):
        fig, ax = iter_subplots()
        n, b, p = self.icp.hist_r_storm(ax=ax)
        self.assertEqual(self.num_st[0], np.sum(n))

        fig.on_next(None)
        num = np.sum([p.get_height() for p in ax.patches])
        self.assertEqual(self.num_st[1], num)
        plt.close()

    def test_hist_phi_storm(self):
        fig, ax = iter_subplots()
        n, b, p = self.icp.hist_phi_storm(ax=ax)
        self.assertEqual(self.num_poles[0], np.sum(n))

        fig.on_next(None)
        num = np.sum([p.get_height() for p in ax.patches])
        self.assertEqual(self.num_poles[1], num)

        plt.close()

    def test_misc(self):
        fig = plt.figure()
        self.icp.savefig('deleteme.png')
=======
from test.testcase import ArrayTestCase
import matplotlib.pyplot as plt
from colicoords.iplot import IterCellPlot, AutoIterCellPlot, iter_subplots, IterRedrawAxes, IterUpdateAxes
from colicoords.fileIO import load
import os
import numpy as np


class TestIterSubplots(ArrayTestCase):
    def test_update_axes_plot(self):
        self.fig, self.ax = iter_subplots()
        self.assertIsInstance(self.ax, IterUpdateAxes)

        i = 10
        x = [np.arange(10) for j in range(i)]
        y = [xi ** k for k, xi in enumerate(x)]

        line, = self.ax.iter_plot(x, y)
        ydata = line.get_ydata()
        self.assertArrayEqual(y[0], ydata)

        self.fig.on_next(None)
        ydata = line.get_ydata()
        self.assertArrayEqual(y[1], ydata)
        self.fig.on_prev(None)
        ydata = line.get_ydata()
        self.assertArrayEqual(y[0], ydata)
        self.fig.on_last(None)
        ydata = line.get_ydata()
        self.assertArrayEqual(y[-1], ydata)
        self.fig.on_first(None)
        ydata = line.get_ydata()
        self.assertArrayEqual(y[0], ydata)

    def test_update_axes_imshow(self):
        self.fig, self.ax = iter_subplots()

        i = 10
        imgs = [np.random.random((512, 512)) for j in range(i)]

        im = self.ax.iter_imshow(imgs)

        arr = im.get_array()
        self.assertArrayEqual(arr, imgs[0])
        self.fig.on_next(None)
        arr = im.get_array()
        self.assertArrayEqual(imgs[1], arr)
        self.fig.on_prev(None)
        arr = im.get_array()
        self.assertArrayEqual(imgs[0], arr)
        self.fig.on_last(None)
        arr = im.get_array()
        self.assertArrayEqual(imgs[-1], arr)
        self.fig.on_first(None)
        arr = im.get_array()
        self.assertArrayEqual(imgs[0], arr)

    def test_update_axes_hist(self):
        self.fig, self.ax = iter_subplots()

        i = 10
        hists = [np.random.normal(5, 2, size=200) for j in range(i)]

        n, b, p = self.ax.iter_hist(hists)

        h, edges = np.histogram(hists[0])
        hp = np.array([p.get_height() for p in self.ax.patches])
        self.assertArrayEqual(h, hp)

        self.fig.on_next(None)
        h, edges = np.histogram(hists[1])
        hp = np.array([p.get_height() for p in self.ax.patches])
        self.assertArrayEqual(h, hp)
        self.fig.on_prev(None)
        h, edges = np.histogram(hists[0])
        hp = np.array([p.get_height() for p in self.ax.patches])
        self.assertArrayEqual(h, hp)
        self.fig.on_last(None)
        h, edges = np.histogram(hists[-1])
        hp = np.array([p.get_height() for p in self.ax.patches])
        self.assertArrayEqual(h, hp)
        self.fig.on_first(None)
        h, edges = np.histogram(hists[0])
        hp = np.array([p.get_height() for p in self.ax.patches])
        self.assertArrayEqual(h, hp)

    def test_update_axes_bar(self):
        self.fig, self.ax = iter_subplots()

        i = 10
        x = [np.arange(10) for j in range(i)]
        bars = [np.random.randint(0, 100, size=10) for j in range(i)]

        bc = self.ax.iter_bar(x, bars)

        hp = np.array([p.get_height() for p in self.ax.patches])
        self.assertArrayEqual(bars[0], hp)

        self.fig.on_next(None)
        hp = np.array([p.get_height() for p in self.ax.patches])
        self.assertArrayEqual(bars[1], hp)
        self.fig.on_prev(None)
        hp = np.array([p.get_height() for p in self.ax.patches])
        self.assertArrayEqual(bars[0], hp)
        self.fig.on_last(None)
        hp = np.array([p.get_height() for p in self.ax.patches])
        self.assertArrayEqual(bars[-1], hp)
        self.fig.on_first(None)
        hp = np.array([p.get_height() for p in self.ax.patches])
        self.assertArrayEqual(bars[0], hp)

    def test_redraw_axes_plot(self):
        self.fig, self.ax = iter_subplots(subplot_kw={'projection': 'iter_redraw'})
        self.assertIsInstance(self.ax, IterRedrawAxes)

        i = 10
        x = [np.arange(10) for j in range(i)]
        y = [xi ** k for k, xi in enumerate(x)]

        line, = self.ax.iter_plot(x, y)
        ydata = line.get_ydata()
        self.assertArrayEqual(y[0], ydata)

        self.fig.on_next(None)
        line = self.ax.lines[0]
        ydata = line.get_ydata()
        self.assertArrayEqual(y[1], ydata)

        self.fig.on_prev(None)
        line = self.ax.lines[0]
        ydata = line.get_ydata()
        self.assertArrayEqual(y[0], ydata)

        self.fig.on_last(None)
        line = self.ax.lines[0]
        ydata = line.get_ydata()
        self.assertArrayEqual(y[-1], ydata)

        self.fig.on_first(None)
        line = self.ax.lines[0]
        ydata = line.get_ydata()
        self.assertArrayEqual(y[0], ydata)

    def test_redraw_axes_imshow(self):
        self.fig, self.ax = iter_subplots(subplot_kw={'projection': 'iter_redraw'})

        i = 10
        imgs = [np.random.random((512, 512)) for j in range(i)]

        im = self.ax.iter_imshow(imgs)

        arr = im.get_array()
        self.assertArrayEqual(arr, imgs[0])

        self.fig.on_next(None)
        im = self.ax.images[0]
        arr = im.get_array()
        self.assertArrayEqual(imgs[1], arr)

        self.fig.on_prev(None)
        im = self.ax.images[0]
        arr = im.get_array()
        self.assertArrayEqual(imgs[0], arr)

        self.fig.on_last(None)
        im = self.ax.images[0]
        arr = im.get_array()
        self.assertArrayEqual(imgs[-1], arr)

        self.fig.on_first(None)
        im = self.ax.images[0]
        arr = im.get_array()
        self.assertArrayEqual(imgs[0], arr)

    def test_redraw_axes_hist(self):
        self.fig, self.ax = iter_subplots(subplot_kw={'projection': 'iter_redraw'})

        i = 10
        hists = [np.random.normal(5, 2, size=200) for j in range(i)]

        n, b, p = self.ax.iter_hist(hists)

        h, edges = np.histogram(hists[0])
        hp = np.array([p.get_height() for p in self.ax.patches])
        self.assertArrayEqual(h, hp)

        self.fig.on_next(None)
        h, edges = np.histogram(hists[1])
        hp = np.array([p.get_height() for p in self.ax.patches])
        self.assertArrayEqual(h, hp)
        self.fig.on_prev(None)
        h, edges = np.histogram(hists[0])
        hp = np.array([p.get_height() for p in self.ax.patches])
        self.assertArrayEqual(h, hp)
        self.fig.on_last(None)
        h, edges = np.histogram(hists[-1])
        hp = np.array([p.get_height() for p in self.ax.patches])
        self.assertArrayEqual(h, hp)
        self.fig.on_first(None)
        h, edges = np.histogram(hists[0])
        hp = np.array([p.get_height() for p in self.ax.patches])
        self.assertArrayEqual(h, hp)

    # def test_redraw_axes_bar(self):
    #     self.fig, self.ax = iter_subplots(subplot_kw={'projection': 'iter_redraw'})
    #
    #     i = 10
    #     x = [np.arange(10) for j in range(i)]
    #     bars = [np.random.random_integers(0, 100, size=10) for j in range(i)]
    #
    #     bc = self.ax.iter_bar(x, bars)
    #
    #     hp = np.array([p.get_height() for p in self.ax.patches])
    #     self.assertArrayEqual(bars[0], hp)
    #
    #     self.fig.on_next(None)
    #     hp = np.array([p.get_height() for p in self.ax.patches])
    #     self.assertArrayEqual(bars[1], hp)
    #     self.fig.on_prev(None)
    #     hp = np.array([p.get_height() for p in self.ax.patches])
    #     self.assertArrayEqual(bars[0], hp)
    #     self.fig.on_last(None)
    #     hp = np.array([p.get_height() for p in self.ax.patches])
    #     self.assertArrayEqual(bars[-1], hp)
    #     self.fig.on_first(None)
    #     hp = np.array([p.get_height() for p in self.ax.patches])
    #     self.assertArrayEqual(bars[0], hp)


class TestIterCellPlot(ArrayTestCase):
    def setUp(self):
        f_path = os.path.dirname(os.path.realpath(__file__))
        cell_list = load(os.path.join(f_path, 'test_data', 'test_synth_cell_storm.hdf5'))
        icp = IterCellPlot(cell_list)
        # Padding
        self.cell_list = icp.cell_list

        self.icp = IterCellPlot(self.cell_list, pad=False)

        self.num = len(self.cell_list)
        self.num_st = [len(cell.data.data_dict['storm']) for cell in self.cell_list]

        self.num_poles = []
        self.num_05 = []
        for c in self.cell_list:
            st_x, st_y = c.data.data_dict['storm']['x'], c.data.data_dict['storm']['y']
            l, r, phi = c.coords.transform(st_x, st_y)
            self.num_poles.append((l == 0).sum() + (l == c.length).sum())
            self.num_05.append(((l > 0.25 * c.length) * (l < 0.75 * c.length)).sum())

        self.num_full = np.array(self.num_st) - np.array(self.num_poles)

    def test_plot_midline(self):
        fig, ax = iter_subplots()

        line = self.icp.plot_midline(ax=ax)
        x = np.linspace(self.cell_list[0].coords.xl, self.cell_list[0].coords.xr, 100)
        y = np.polyval(self.cell_list[0].coords.coeff[::-1], x)
        xl, yl = line.get_data()
        self.assertArrayAlmostEqual(x, xl, decimal=10)
        self.assertArrayAlmostEqual(y, yl, decimal=10)

        fig.on_next(None)
        x = np.linspace(self.cell_list[1].coords.xl, self.cell_list[1].coords.xr, 100)
        y = np.polyval(self.cell_list[1].coords.coeff[::-1], x)
        xl, yl = ax.lines[0].get_data()
        self.assertArrayAlmostEqual(x, xl, decimal=10)
        self.assertArrayAlmostEqual(y, yl, decimal=10)

        plt.close()

    def test_plot_binary_img(self):
        fig, ax = iter_subplots()

        image = self.icp.plot_binary_img(ax)
        data = image.get_array()
        self.assertArrayEqual(data, self.cell_list[0].data.binary_img)

        fig.on_next(None)
        image = ax.images[0]
        data = image.get_array()

        self.assertArrayEqual(data, self.cell_list[1].data.binary_img)
        plt.close()

    def test_plot_sim_binary(self):
        fig, ax = iter_subplots()

        image = self.icp.plot_simulated_binary(ax=ax)
        data = image.get_array()
        img = self.cell_list[0].coords.rc < self.cell_list[0].coords.r
        self.assertArrayEqual(data, img)

        fig.on_next(None)
        image = ax.images[0]
        data = image.get_array()
        img = self.cell_list[1].coords.rc < self.cell_list[1].coords.r

        self.assertArrayEqual(data, img)
        plt.close()

    def test_plot_bin_fit_comparison(self):
        fig, ax = iter_subplots()

        image = self.icp.plot_bin_fit_comparison(ax=ax)
        data = image.get_array()
        img = self.cell_list[0].coords.rc < self.cell_list[0].coords.r
        final_img = 3 - (2 * img + self.cell_list[0].data.binary_img)
        self.assertArrayEqual(data, final_img)

        fig.on_next(None)
        data = image.get_array()
        img = self.cell_list[1].coords.rc < self.cell_list[1].coords.r
        final_img = 3 - (2 * img + self.cell_list[1].data.binary_img)
        self.assertArrayEqual(data, final_img)
        plt.close()

    def test_plot_outline(self):
        fig, ax = iter_subplots()

        line, = self.icp.plot_outline(ax=ax)
        x, y = line.get_data()

        dist = np.sqrt((x[:-1] - x[1:])**2 + (y[:-1] - y[1:])**2)
        self.assertTrue(np.all(dist < 0.14))
        self.assertEqual(0.10525317206276026, np.mean(dist))

        fig.on_next(None)
        fig.on_prev(None)

        x1, y1 = ax.lines[0].get_data()
        self.assertArrayEqual(x1, x)
        self.assertArrayEqual(y1, y)

        plt.close()

    def test_plot_r_dist(self):
        fig, ax = iter_subplots()

        line = self.icp.plot_r_dist(ax=ax)
        x, y = line.get_data()

        fig.on_next(None)
        fig.on_prev(None)

        x1, y1 = ax.lines[0].get_data()
        self.assertArrayEqual(x1, x)
        self.assertArrayEqual(y1, y)

        fig.on_random(None)
        fig.on_first(None)

        x2, y2 = ax.lines[0].get_data()
        self.assertArrayEqual(x2, x)
        self.assertArrayEqual(y2, y)

        plt.close()

    def test_plot_l_dist(self):
        fig, ax = iter_subplots()

        line = self.icp.plot_l_dist(ax=ax)
        x, y = line.get_data()

        fig.on_next(None)
        fig.on_prev(None)

        x1, y1 = ax.lines[0].get_data()
        self.assertArrayEqual(x1, x)
        self.assertArrayEqual(y1, y)

        fig.on_random(None)
        fig.on_first(None)

        x2, y2 = ax.lines[0].get_data()
        self.assertArrayEqual(x2, x)
        self.assertArrayEqual(y2, y)

    def test_plot_phi_dist(self):
        fig, ax = iter_subplots()

        line_l, line_r = self.icp.plot_phi_dist(ax=ax)
        x_l, y_l = line_l.get_data()
        x_r, y_r = line_r.get_data()

        fig.on_next(None)
        fig.on_prev(None)

        x1_l, y1_l = ax.lines[0].get_data()
        self.assertArrayEqual(x1_l, x_l)
        self.assertArrayEqual(y1_l, y_l)

        xr_1, yr_1 = ax.lines[1].get_data()
        self.assertArrayEqual(xr_1, x_r)
        self.assertArrayEqual(yr_1, y_r)

        fig.on_random(None)
        fig.on_first(None)

        x1_l, y1_l = ax.lines[0].get_data()
        self.assertArrayEqual(x1_l, x_l)
        self.assertArrayEqual(y1_l, y_l)

        xr_1, yr_1 = ax.lines[1].get_data()
        self.assertArrayEqual(xr_1, x_r)
        self.assertArrayEqual(yr_1, y_r)

    def test_plot_storm(self):
        fig, ax = iter_subplots()
        img = self.icp.plot_storm(ax=ax, method='hist')
        data = img.get_array()

        num = len(self.cell_list[0].data.data_dict['storm'])
        self.assertEqual(data.sum(), num)

        fig.on_next(None)
        data = ax.images[0].get_array()
        num = len(self.cell_list[1].data.data_dict['storm'])
        self.assertEqual(data.sum(), num)
        plt.close()

    def test_plot_l_class(self):
        fig, ax = iter_subplots()
        container = self.icp.plot_l_class(ax=ax)
        self.assertEqual(len(container), 3)

        h = [rect.get_height() for rect in container]
        num = len(self.cell_list[0].data.data_dict['storm'])
        self.assertEqual(num, sum(h))
        self.assertEqual(h[0], self.num_poles[0])

        fig.on_next(None)
        h = [rect.get_height() for rect in ax.patches]
        num = len(self.cell_list[1].data.data_dict['storm'])
        self.assertEqual(num, sum(h))
        self.assertEqual(h[0], self.num_poles[1])
        plt.close()

    def test_hist_l_storm(self):
        fig, ax = iter_subplots()
        n, b, p = self.icp.hist_l_storm(ax=ax)
        self.assertEqual(self.num_st[0], np.sum(n))

        fig.on_next(None)
        num = np.sum([p.get_height() for p in ax.patches])
        self.assertEqual(self.num_st[1], num)
        plt.close()

    def test_hist_r_storm(self):
        fig, ax = iter_subplots()
        n, b, p = self.icp.hist_r_storm(ax=ax)
        self.assertEqual(self.num_st[0], np.sum(n))

        fig.on_next(None)
        num = np.sum([p.get_height() for p in ax.patches])
        self.assertEqual(self.num_st[1], num)
        plt.close()

    def test_hist_phi_storm(self):
        fig, ax = iter_subplots()
        n, b, p = self.icp.hist_phi_storm(ax=ax)
        self.assertEqual(self.num_poles[0], np.sum(n))

        fig.on_next(None)
        num = np.sum([p.get_height() for p in ax.patches])
        self.assertEqual(self.num_poles[1], num)

        plt.close()

    def test_misc(self):
        fig = plt.figure()
        self.icp.savefig('deleteme.png')
>>>>>>> 478f32e0
        plt.close()<|MERGE_RESOLUTION|>--- conflicted
+++ resolved
@@ -1,948 +1,473 @@
-<<<<<<< HEAD
-from test.testcase import ArrayTestCase
-import matplotlib.pyplot as plt
-from colicoords.iplot import IterCellPlot, AutoIterCellPlot, iter_subplots, IterRedrawAxes, IterUpdateAxes
-from colicoords.fileIO import load
-import os
-import numpy as np
-
-
-class TestIterSubplots(ArrayTestCase):
-    def test_update_axes_plot(self):
-        self.fig, self.ax = iter_subplots()
-        self.assertIsInstance(self.ax, IterUpdateAxes)
-
-        i = 10
-        x = [np.arange(10) for j in range(i)]
-        y = [xi ** k for k, xi in enumerate(x)]
-
-        line, = self.ax.iter_plot(x, y)
-        ydata = line.get_ydata()
-        self.assertArrayEqual(y[0], ydata)
-
-        self.fig.on_next(None)
-        ydata = line.get_ydata()
-        self.assertArrayEqual(y[1], ydata)
-        self.fig.on_prev(None)
-        ydata = line.get_ydata()
-        self.assertArrayEqual(y[0], ydata)
-        self.fig.on_last(None)
-        ydata = line.get_ydata()
-        self.assertArrayEqual(y[-1], ydata)
-        self.fig.on_first(None)
-        ydata = line.get_ydata()
-        self.assertArrayEqual(y[0], ydata)
-
-    def test_update_axes_imshow(self):
-        self.fig, self.ax = iter_subplots()
-
-        i = 10
-        imgs = [np.random.random((512, 512)) for j in range(i)]
-
-        im = self.ax.iter_imshow(imgs)
-
-        arr = im.get_array()
-        self.assertArrayEqual(arr, imgs[0])
-        self.fig.on_next(None)
-        arr = im.get_array()
-        self.assertArrayEqual(imgs[1], arr)
-        self.fig.on_prev(None)
-        arr = im.get_array()
-        self.assertArrayEqual(imgs[0], arr)
-        self.fig.on_last(None)
-        arr = im.get_array()
-        self.assertArrayEqual(imgs[-1], arr)
-        self.fig.on_first(None)
-        arr = im.get_array()
-        self.assertArrayEqual(imgs[0], arr)
-
-    def test_update_axes_hist(self):
-        self.fig, self.ax = iter_subplots()
-
-        i = 10
-        hists = [np.random.normal(5, 2, size=200) for j in range(i)]
-
-        n, b, p = self.ax.iter_hist(hists)
-
-        h, edges = np.histogram(hists[0])
-        hp = np.array([p.get_height() for p in self.ax.patches])
-        self.assertArrayEqual(h, hp)
-
-        self.fig.on_next(None)
-        h, edges = np.histogram(hists[1])
-        hp = np.array([p.get_height() for p in self.ax.patches])
-        self.assertArrayEqual(h, hp)
-        self.fig.on_prev(None)
-        h, edges = np.histogram(hists[0])
-        hp = np.array([p.get_height() for p in self.ax.patches])
-        self.assertArrayEqual(h, hp)
-        self.fig.on_last(None)
-        h, edges = np.histogram(hists[-1])
-        hp = np.array([p.get_height() for p in self.ax.patches])
-        self.assertArrayEqual(h, hp)
-        self.fig.on_first(None)
-        h, edges = np.histogram(hists[0])
-        hp = np.array([p.get_height() for p in self.ax.patches])
-        self.assertArrayEqual(h, hp)
-
-    def test_update_axes_bar(self):
-        self.fig, self.ax = iter_subplots()
-
-        i = 10
-        x = [np.arange(10) for j in range(i)]
-        bars = [np.random.randint(0, 100, size=10) for j in range(i)]
-
-        bc = self.ax.iter_bar(x, bars)
-
-        hp = np.array([p.get_height() for p in self.ax.patches])
-        self.assertArrayEqual(bars[0], hp)
-
-        self.fig.on_next(None)
-        hp = np.array([p.get_height() for p in self.ax.patches])
-        self.assertArrayEqual(bars[1], hp)
-        self.fig.on_prev(None)
-        hp = np.array([p.get_height() for p in self.ax.patches])
-        self.assertArrayEqual(bars[0], hp)
-        self.fig.on_last(None)
-        hp = np.array([p.get_height() for p in self.ax.patches])
-        self.assertArrayEqual(bars[-1], hp)
-        self.fig.on_first(None)
-        hp = np.array([p.get_height() for p in self.ax.patches])
-        self.assertArrayEqual(bars[0], hp)
-
-    def test_redraw_axes_plot(self):
-        self.fig, self.ax = iter_subplots(subplot_kw={'projection': 'iter_redraw'})
-        self.assertIsInstance(self.ax, IterRedrawAxes)
-
-        i = 10
-        x = [np.arange(10) for j in range(i)]
-        y = [xi ** k for k, xi in enumerate(x)]
-
-        line, = self.ax.iter_plot(x, y)
-        ydata = line.get_ydata()
-        self.assertArrayEqual(y[0], ydata)
-
-        self.fig.on_next(None)
-        line = self.ax.lines[0]
-        ydata = line.get_ydata()
-        self.assertArrayEqual(y[1], ydata)
-
-        self.fig.on_prev(None)
-        line = self.ax.lines[0]
-        ydata = line.get_ydata()
-        self.assertArrayEqual(y[0], ydata)
-
-        self.fig.on_last(None)
-        line = self.ax.lines[0]
-        ydata = line.get_ydata()
-        self.assertArrayEqual(y[-1], ydata)
-
-        self.fig.on_first(None)
-        line = self.ax.lines[0]
-        ydata = line.get_ydata()
-        self.assertArrayEqual(y[0], ydata)
-
-    def test_redraw_axes_imshow(self):
-        self.fig, self.ax = iter_subplots(subplot_kw={'projection': 'iter_redraw'})
-
-        i = 10
-        imgs = [np.random.random((512, 512)) for j in range(i)]
-
-        im = self.ax.iter_imshow(imgs)
-
-        arr = im.get_array()
-        self.assertArrayEqual(arr, imgs[0])
-
-        self.fig.on_next(None)
-        im = self.ax.images[0]
-        arr = im.get_array()
-        self.assertArrayEqual(imgs[1], arr)
-
-        self.fig.on_prev(None)
-        im = self.ax.images[0]
-        arr = im.get_array()
-        self.assertArrayEqual(imgs[0], arr)
-
-        self.fig.on_last(None)
-        im = self.ax.images[0]
-        arr = im.get_array()
-        self.assertArrayEqual(imgs[-1], arr)
-
-        self.fig.on_first(None)
-        im = self.ax.images[0]
-        arr = im.get_array()
-        self.assertArrayEqual(imgs[0], arr)
-
-    def test_redraw_axes_hist(self):
-        self.fig, self.ax = iter_subplots(subplot_kw={'projection': 'iter_redraw'})
-
-        i = 10
-        hists = [np.random.normal(5, 2, size=200) for j in range(i)]
-
-        n, b, p = self.ax.iter_hist(hists)
-
-        h, edges = np.histogram(hists[0])
-        hp = np.array([p.get_height() for p in self.ax.patches])
-        self.assertArrayEqual(h, hp)
-
-        self.fig.on_next(None)
-        h, edges = np.histogram(hists[1])
-        hp = np.array([p.get_height() for p in self.ax.patches])
-        self.assertArrayEqual(h, hp)
-        self.fig.on_prev(None)
-        h, edges = np.histogram(hists[0])
-        hp = np.array([p.get_height() for p in self.ax.patches])
-        self.assertArrayEqual(h, hp)
-        self.fig.on_last(None)
-        h, edges = np.histogram(hists[-1])
-        hp = np.array([p.get_height() for p in self.ax.patches])
-        self.assertArrayEqual(h, hp)
-        self.fig.on_first(None)
-        h, edges = np.histogram(hists[0])
-        hp = np.array([p.get_height() for p in self.ax.patches])
-        self.assertArrayEqual(h, hp)
-
-    # def test_redraw_axes_bar(self):
-    #     self.fig, self.ax = iter_subplots(subplot_kw={'projection': 'iter_redraw'})
-    #
-    #     i = 10
-    #     x = [np.arange(10) for j in range(i)]
-    #     bars = [np.random.random_integers(0, 100, size=10) for j in range(i)]
-    #
-    #     bc = self.ax.iter_bar(x, bars)
-    #
-    #     hp = np.array([p.get_height() for p in self.ax.patches])
-    #     self.assertArrayEqual(bars[0], hp)
-    #
-    #     self.fig.on_next(None)
-    #     hp = np.array([p.get_height() for p in self.ax.patches])
-    #     self.assertArrayEqual(bars[1], hp)
-    #     self.fig.on_prev(None)
-    #     hp = np.array([p.get_height() for p in self.ax.patches])
-    #     self.assertArrayEqual(bars[0], hp)
-    #     self.fig.on_last(None)
-    #     hp = np.array([p.get_height() for p in self.ax.patches])
-    #     self.assertArrayEqual(bars[-1], hp)
-    #     self.fig.on_first(None)
-    #     hp = np.array([p.get_height() for p in self.ax.patches])
-    #     self.assertArrayEqual(bars[0], hp)
-
-
-class TestIterCellPlot(ArrayTestCase):
-    def setUp(self):
-        f_path = os.path.dirname(os.path.realpath(__file__))
-        cell_list = load(os.path.join(f_path, 'test_data', 'test_synth_cell_storm.hdf5'))
-        icp = IterCellPlot(cell_list)
-        # Padding
-        self.cell_list = icp.cell_list
-
-        self.icp = IterCellPlot(self.cell_list, pad=False)
-
-        self.num = len(self.cell_list)
-        self.num_st = [len(cell.data.data_dict['storm']) for cell in self.cell_list]
-
-        self.num_poles = []
-        self.num_05 = []
-        for c in self.cell_list:
-            st_x, st_y = c.data.data_dict['storm']['x'], c.data.data_dict['storm']['y']
-            l, r, phi = c.coords.transform(st_x, st_y)
-            self.num_poles.append((l == 0).sum() + (l == c.length).sum())
-            self.num_05.append(((l > 0.25 * c.length) * (l < 0.75 * c.length)).sum())
-
-        self.num_full = np.array(self.num_st) - np.array(self.num_poles)
-
-    def test_plot_midline(self):
-        fig, ax = iter_subplots()
-
-        line = self.icp.plot_midline(ax=ax)
-        x = np.linspace(self.cell_list[0].coords.xl, self.cell_list[0].coords.xr, 100)
-        y = np.polyval(self.cell_list[0].coords.coeff[::-1], x)
-        xl, yl = line.get_data()
-        self.assertArrayAlmostEqual(x, xl, decimal=10)
-        self.assertArrayAlmostEqual(y, yl, decimal=10)
-
-        fig.on_next(None)
-        x = np.linspace(self.cell_list[1].coords.xl, self.cell_list[1].coords.xr, 100)
-        y = np.polyval(self.cell_list[1].coords.coeff[::-1], x)
-        xl, yl = ax.lines[0].get_data()
-        self.assertArrayAlmostEqual(x, xl, decimal=10)
-        self.assertArrayAlmostEqual(y, yl, decimal=10)
-
-        plt.close()
-
-    def test_plot_binary_img(self):
-        fig, ax = iter_subplots()
-
-        image = self.icp.plot_binary_img(ax)
-        data = image.get_array()
-        self.assertArrayEqual(data, self.cell_list[0].data.binary_img)
-
-        fig.on_next(None)
-        image = ax.images[0]
-        data = image.get_array()
-
-        self.assertArrayEqual(data, self.cell_list[1].data.binary_img)
-        plt.close()
-
-    def test_plot_sim_binary(self):
-        fig, ax = iter_subplots()
-
-        image = self.icp.plot_simulated_binary(ax=ax)
-        data = image.get_array()
-        img = self.cell_list[0].coords.rc < self.cell_list[0].coords.r
-        self.assertArrayEqual(data, img)
-
-        fig.on_next(None)
-        image = ax.images[0]
-        data = image.get_array()
-        img = self.cell_list[1].coords.rc < self.cell_list[1].coords.r
-
-        self.assertArrayEqual(data, img)
-        plt.close()
-
-    def test_plot_bin_fit_comparison(self):
-        fig, ax = iter_subplots()
-
-        image = self.icp.plot_bin_fit_comparison(ax=ax)
-        data = image.get_array()
-        img = self.cell_list[0].coords.rc < self.cell_list[0].coords.r
-        final_img = 3 - (2 * img + self.cell_list[0].data.binary_img)
-        self.assertArrayEqual(data, final_img)
-
-        fig.on_next(None)
-        data = image.get_array()
-        img = self.cell_list[1].coords.rc < self.cell_list[1].coords.r
-        final_img = 3 - (2 * img + self.cell_list[1].data.binary_img)
-        self.assertArrayEqual(data, final_img)
-        plt.close()
-
-    def test_plot_outline(self):
-        fig, ax = iter_subplots()
-
-        line, = self.icp.plot_outline(ax=ax)
-        x, y = line.get_data()
-
-        dist = np.sqrt((x[:-1] - x[1:])**2 + (y[:-1] - y[1:])**2)
-        self.assertTrue(np.all(dist < 0.14))
-        self.assertEqual(0.10525317206276026, np.mean(dist))
-
-        fig.on_next(None)
-        fig.on_prev(None)
-
-        x1, y1 = ax.lines[0].get_data()
-        self.assertArrayEqual(x1, x)
-        self.assertArrayEqual(y1, y)
-
-        plt.close()
-
-    def test_plot_r_dist(self):
-        fig, ax = iter_subplots()
-
-        line = self.icp.plot_r_dist(ax=ax)
-        x, y = line.get_data()
-
-        fig.on_next(None)
-        fig.on_prev(None)
-
-        x1, y1 = ax.lines[0].get_data()
-        self.assertArrayEqual(x1, x)
-        self.assertArrayEqual(y1, y)
-
-        fig.on_random(None)
-        fig.on_first(None)
-
-        x2, y2 = ax.lines[0].get_data()
-        self.assertArrayEqual(x2, x)
-        self.assertArrayEqual(y2, y)
-
-        plt.close()
-
-    def test_plot_l_dist(self):
-        fig, ax = iter_subplots()
-
-        line = self.icp.plot_l_dist(ax=ax)
-        x, y = line.get_data()
-
-        fig.on_next(None)
-        fig.on_prev(None)
-
-        x1, y1 = ax.lines[0].get_data()
-        self.assertArrayEqual(x1, x)
-        self.assertArrayEqual(y1, y)
-
-        fig.on_random(None)
-        fig.on_first(None)
-
-        x2, y2 = ax.lines[0].get_data()
-        self.assertArrayEqual(x2, x)
-        self.assertArrayEqual(y2, y)
-
-    def test_plot_phi_dist(self):
-        fig, ax = iter_subplots()
-
-        line_l, line_r = self.icp.plot_phi_dist(ax=ax)
-        x_l, y_l = line_l.get_data()
-        x_r, y_r = line_r.get_data()
-
-        fig.on_next(None)
-        fig.on_prev(None)
-
-        x1_l, y1_l = ax.lines[0].get_data()
-        self.assertArrayEqual(x1_l, x_l)
-        self.assertArrayEqual(y1_l, y_l)
-
-        xr_1, yr_1 = ax.lines[1].get_data()
-        self.assertArrayEqual(xr_1, x_r)
-        self.assertArrayEqual(yr_1, y_r)
-
-        fig.on_random(None)
-        fig.on_first(None)
-
-        x1_l, y1_l = ax.lines[0].get_data()
-        self.assertArrayEqual(x1_l, x_l)
-        self.assertArrayEqual(y1_l, y_l)
-
-        xr_1, yr_1 = ax.lines[1].get_data()
-        self.assertArrayEqual(xr_1, x_r)
-        self.assertArrayEqual(yr_1, y_r)
-
-    def test_plot_storm(self):
-        fig, ax = iter_subplots()
-        img = self.icp.plot_storm(ax=ax, method='hist')
-        data = img.get_array()
-
-        num = len(self.cell_list[0].data.data_dict['storm'])
-        self.assertEqual(data.sum(), num)
-
-        fig.on_next(None)
-        data = ax.images[0].get_array()
-        num = len(self.cell_list[1].data.data_dict['storm'])
-        self.assertEqual(data.sum(), num)
-        plt.close()
-
-    def test_plot_l_class(self):
-        fig, ax = iter_subplots()
-        container = self.icp.plot_l_class(ax=ax)
-        self.assertEqual(len(container), 3)
-
-        h = [rect.get_height() for rect in container]
-        num = len(self.cell_list[0].data.data_dict['storm'])
-        self.assertEqual(num, sum(h))
-        self.assertEqual(h[0], self.num_poles[0])
-
-        fig.on_next(None)
-        h = [rect.get_height() for rect in ax.patches]
-        num = len(self.cell_list[1].data.data_dict['storm'])
-        self.assertEqual(num, sum(h))
-        self.assertEqual(h[0], self.num_poles[1])
-        plt.close()
-
-    def test_hist_l_storm(self):
-        fig, ax = iter_subplots()
-        n, b, p = self.icp.hist_l_storm(ax=ax)
-        self.assertEqual(self.num_st[0], np.sum(n))
-
-        fig.on_next(None)
-        num = np.sum([p.get_height() for p in ax.patches])
-        self.assertEqual(self.num_st[1], num)
-        plt.close()
-
-    def test_hist_r_storm(self):
-        fig, ax = iter_subplots()
-        n, b, p = self.icp.hist_r_storm(ax=ax)
-        self.assertEqual(self.num_st[0], np.sum(n))
-
-        fig.on_next(None)
-        num = np.sum([p.get_height() for p in ax.patches])
-        self.assertEqual(self.num_st[1], num)
-        plt.close()
-
-    def test_hist_phi_storm(self):
-        fig, ax = iter_subplots()
-        n, b, p = self.icp.hist_phi_storm(ax=ax)
-        self.assertEqual(self.num_poles[0], np.sum(n))
-
-        fig.on_next(None)
-        num = np.sum([p.get_height() for p in ax.patches])
-        self.assertEqual(self.num_poles[1], num)
-
-        plt.close()
-
-    def test_misc(self):
-        fig = plt.figure()
-        self.icp.savefig('deleteme.png')
-=======
-from test.testcase import ArrayTestCase
-import matplotlib.pyplot as plt
-from colicoords.iplot import IterCellPlot, AutoIterCellPlot, iter_subplots, IterRedrawAxes, IterUpdateAxes
-from colicoords.fileIO import load
-import os
-import numpy as np
-
-
-class TestIterSubplots(ArrayTestCase):
-    def test_update_axes_plot(self):
-        self.fig, self.ax = iter_subplots()
-        self.assertIsInstance(self.ax, IterUpdateAxes)
-
-        i = 10
-        x = [np.arange(10) for j in range(i)]
-        y = [xi ** k for k, xi in enumerate(x)]
-
-        line, = self.ax.iter_plot(x, y)
-        ydata = line.get_ydata()
-        self.assertArrayEqual(y[0], ydata)
-
-        self.fig.on_next(None)
-        ydata = line.get_ydata()
-        self.assertArrayEqual(y[1], ydata)
-        self.fig.on_prev(None)
-        ydata = line.get_ydata()
-        self.assertArrayEqual(y[0], ydata)
-        self.fig.on_last(None)
-        ydata = line.get_ydata()
-        self.assertArrayEqual(y[-1], ydata)
-        self.fig.on_first(None)
-        ydata = line.get_ydata()
-        self.assertArrayEqual(y[0], ydata)
-
-    def test_update_axes_imshow(self):
-        self.fig, self.ax = iter_subplots()
-
-        i = 10
-        imgs = [np.random.random((512, 512)) for j in range(i)]
-
-        im = self.ax.iter_imshow(imgs)
-
-        arr = im.get_array()
-        self.assertArrayEqual(arr, imgs[0])
-        self.fig.on_next(None)
-        arr = im.get_array()
-        self.assertArrayEqual(imgs[1], arr)
-        self.fig.on_prev(None)
-        arr = im.get_array()
-        self.assertArrayEqual(imgs[0], arr)
-        self.fig.on_last(None)
-        arr = im.get_array()
-        self.assertArrayEqual(imgs[-1], arr)
-        self.fig.on_first(None)
-        arr = im.get_array()
-        self.assertArrayEqual(imgs[0], arr)
-
-    def test_update_axes_hist(self):
-        self.fig, self.ax = iter_subplots()
-
-        i = 10
-        hists = [np.random.normal(5, 2, size=200) for j in range(i)]
-
-        n, b, p = self.ax.iter_hist(hists)
-
-        h, edges = np.histogram(hists[0])
-        hp = np.array([p.get_height() for p in self.ax.patches])
-        self.assertArrayEqual(h, hp)
-
-        self.fig.on_next(None)
-        h, edges = np.histogram(hists[1])
-        hp = np.array([p.get_height() for p in self.ax.patches])
-        self.assertArrayEqual(h, hp)
-        self.fig.on_prev(None)
-        h, edges = np.histogram(hists[0])
-        hp = np.array([p.get_height() for p in self.ax.patches])
-        self.assertArrayEqual(h, hp)
-        self.fig.on_last(None)
-        h, edges = np.histogram(hists[-1])
-        hp = np.array([p.get_height() for p in self.ax.patches])
-        self.assertArrayEqual(h, hp)
-        self.fig.on_first(None)
-        h, edges = np.histogram(hists[0])
-        hp = np.array([p.get_height() for p in self.ax.patches])
-        self.assertArrayEqual(h, hp)
-
-    def test_update_axes_bar(self):
-        self.fig, self.ax = iter_subplots()
-
-        i = 10
-        x = [np.arange(10) for j in range(i)]
-        bars = [np.random.randint(0, 100, size=10) for j in range(i)]
-
-        bc = self.ax.iter_bar(x, bars)
-
-        hp = np.array([p.get_height() for p in self.ax.patches])
-        self.assertArrayEqual(bars[0], hp)
-
-        self.fig.on_next(None)
-        hp = np.array([p.get_height() for p in self.ax.patches])
-        self.assertArrayEqual(bars[1], hp)
-        self.fig.on_prev(None)
-        hp = np.array([p.get_height() for p in self.ax.patches])
-        self.assertArrayEqual(bars[0], hp)
-        self.fig.on_last(None)
-        hp = np.array([p.get_height() for p in self.ax.patches])
-        self.assertArrayEqual(bars[-1], hp)
-        self.fig.on_first(None)
-        hp = np.array([p.get_height() for p in self.ax.patches])
-        self.assertArrayEqual(bars[0], hp)
-
-    def test_redraw_axes_plot(self):
-        self.fig, self.ax = iter_subplots(subplot_kw={'projection': 'iter_redraw'})
-        self.assertIsInstance(self.ax, IterRedrawAxes)
-
-        i = 10
-        x = [np.arange(10) for j in range(i)]
-        y = [xi ** k for k, xi in enumerate(x)]
-
-        line, = self.ax.iter_plot(x, y)
-        ydata = line.get_ydata()
-        self.assertArrayEqual(y[0], ydata)
-
-        self.fig.on_next(None)
-        line = self.ax.lines[0]
-        ydata = line.get_ydata()
-        self.assertArrayEqual(y[1], ydata)
-
-        self.fig.on_prev(None)
-        line = self.ax.lines[0]
-        ydata = line.get_ydata()
-        self.assertArrayEqual(y[0], ydata)
-
-        self.fig.on_last(None)
-        line = self.ax.lines[0]
-        ydata = line.get_ydata()
-        self.assertArrayEqual(y[-1], ydata)
-
-        self.fig.on_first(None)
-        line = self.ax.lines[0]
-        ydata = line.get_ydata()
-        self.assertArrayEqual(y[0], ydata)
-
-    def test_redraw_axes_imshow(self):
-        self.fig, self.ax = iter_subplots(subplot_kw={'projection': 'iter_redraw'})
-
-        i = 10
-        imgs = [np.random.random((512, 512)) for j in range(i)]
-
-        im = self.ax.iter_imshow(imgs)
-
-        arr = im.get_array()
-        self.assertArrayEqual(arr, imgs[0])
-
-        self.fig.on_next(None)
-        im = self.ax.images[0]
-        arr = im.get_array()
-        self.assertArrayEqual(imgs[1], arr)
-
-        self.fig.on_prev(None)
-        im = self.ax.images[0]
-        arr = im.get_array()
-        self.assertArrayEqual(imgs[0], arr)
-
-        self.fig.on_last(None)
-        im = self.ax.images[0]
-        arr = im.get_array()
-        self.assertArrayEqual(imgs[-1], arr)
-
-        self.fig.on_first(None)
-        im = self.ax.images[0]
-        arr = im.get_array()
-        self.assertArrayEqual(imgs[0], arr)
-
-    def test_redraw_axes_hist(self):
-        self.fig, self.ax = iter_subplots(subplot_kw={'projection': 'iter_redraw'})
-
-        i = 10
-        hists = [np.random.normal(5, 2, size=200) for j in range(i)]
-
-        n, b, p = self.ax.iter_hist(hists)
-
-        h, edges = np.histogram(hists[0])
-        hp = np.array([p.get_height() for p in self.ax.patches])
-        self.assertArrayEqual(h, hp)
-
-        self.fig.on_next(None)
-        h, edges = np.histogram(hists[1])
-        hp = np.array([p.get_height() for p in self.ax.patches])
-        self.assertArrayEqual(h, hp)
-        self.fig.on_prev(None)
-        h, edges = np.histogram(hists[0])
-        hp = np.array([p.get_height() for p in self.ax.patches])
-        self.assertArrayEqual(h, hp)
-        self.fig.on_last(None)
-        h, edges = np.histogram(hists[-1])
-        hp = np.array([p.get_height() for p in self.ax.patches])
-        self.assertArrayEqual(h, hp)
-        self.fig.on_first(None)
-        h, edges = np.histogram(hists[0])
-        hp = np.array([p.get_height() for p in self.ax.patches])
-        self.assertArrayEqual(h, hp)
-
-    # def test_redraw_axes_bar(self):
-    #     self.fig, self.ax = iter_subplots(subplot_kw={'projection': 'iter_redraw'})
-    #
-    #     i = 10
-    #     x = [np.arange(10) for j in range(i)]
-    #     bars = [np.random.random_integers(0, 100, size=10) for j in range(i)]
-    #
-    #     bc = self.ax.iter_bar(x, bars)
-    #
-    #     hp = np.array([p.get_height() for p in self.ax.patches])
-    #     self.assertArrayEqual(bars[0], hp)
-    #
-    #     self.fig.on_next(None)
-    #     hp = np.array([p.get_height() for p in self.ax.patches])
-    #     self.assertArrayEqual(bars[1], hp)
-    #     self.fig.on_prev(None)
-    #     hp = np.array([p.get_height() for p in self.ax.patches])
-    #     self.assertArrayEqual(bars[0], hp)
-    #     self.fig.on_last(None)
-    #     hp = np.array([p.get_height() for p in self.ax.patches])
-    #     self.assertArrayEqual(bars[-1], hp)
-    #     self.fig.on_first(None)
-    #     hp = np.array([p.get_height() for p in self.ax.patches])
-    #     self.assertArrayEqual(bars[0], hp)
-
-
-class TestIterCellPlot(ArrayTestCase):
-    def setUp(self):
-        f_path = os.path.dirname(os.path.realpath(__file__))
-        cell_list = load(os.path.join(f_path, 'test_data', 'test_synth_cell_storm.hdf5'))
-        icp = IterCellPlot(cell_list)
-        # Padding
-        self.cell_list = icp.cell_list
-
-        self.icp = IterCellPlot(self.cell_list, pad=False)
-
-        self.num = len(self.cell_list)
-        self.num_st = [len(cell.data.data_dict['storm']) for cell in self.cell_list]
-
-        self.num_poles = []
-        self.num_05 = []
-        for c in self.cell_list:
-            st_x, st_y = c.data.data_dict['storm']['x'], c.data.data_dict['storm']['y']
-            l, r, phi = c.coords.transform(st_x, st_y)
-            self.num_poles.append((l == 0).sum() + (l == c.length).sum())
-            self.num_05.append(((l > 0.25 * c.length) * (l < 0.75 * c.length)).sum())
-
-        self.num_full = np.array(self.num_st) - np.array(self.num_poles)
-
-    def test_plot_midline(self):
-        fig, ax = iter_subplots()
-
-        line = self.icp.plot_midline(ax=ax)
-        x = np.linspace(self.cell_list[0].coords.xl, self.cell_list[0].coords.xr, 100)
-        y = np.polyval(self.cell_list[0].coords.coeff[::-1], x)
-        xl, yl = line.get_data()
-        self.assertArrayAlmostEqual(x, xl, decimal=10)
-        self.assertArrayAlmostEqual(y, yl, decimal=10)
-
-        fig.on_next(None)
-        x = np.linspace(self.cell_list[1].coords.xl, self.cell_list[1].coords.xr, 100)
-        y = np.polyval(self.cell_list[1].coords.coeff[::-1], x)
-        xl, yl = ax.lines[0].get_data()
-        self.assertArrayAlmostEqual(x, xl, decimal=10)
-        self.assertArrayAlmostEqual(y, yl, decimal=10)
-
-        plt.close()
-
-    def test_plot_binary_img(self):
-        fig, ax = iter_subplots()
-
-        image = self.icp.plot_binary_img(ax)
-        data = image.get_array()
-        self.assertArrayEqual(data, self.cell_list[0].data.binary_img)
-
-        fig.on_next(None)
-        image = ax.images[0]
-        data = image.get_array()
-
-        self.assertArrayEqual(data, self.cell_list[1].data.binary_img)
-        plt.close()
-
-    def test_plot_sim_binary(self):
-        fig, ax = iter_subplots()
-
-        image = self.icp.plot_simulated_binary(ax=ax)
-        data = image.get_array()
-        img = self.cell_list[0].coords.rc < self.cell_list[0].coords.r
-        self.assertArrayEqual(data, img)
-
-        fig.on_next(None)
-        image = ax.images[0]
-        data = image.get_array()
-        img = self.cell_list[1].coords.rc < self.cell_list[1].coords.r
-
-        self.assertArrayEqual(data, img)
-        plt.close()
-
-    def test_plot_bin_fit_comparison(self):
-        fig, ax = iter_subplots()
-
-        image = self.icp.plot_bin_fit_comparison(ax=ax)
-        data = image.get_array()
-        img = self.cell_list[0].coords.rc < self.cell_list[0].coords.r
-        final_img = 3 - (2 * img + self.cell_list[0].data.binary_img)
-        self.assertArrayEqual(data, final_img)
-
-        fig.on_next(None)
-        data = image.get_array()
-        img = self.cell_list[1].coords.rc < self.cell_list[1].coords.r
-        final_img = 3 - (2 * img + self.cell_list[1].data.binary_img)
-        self.assertArrayEqual(data, final_img)
-        plt.close()
-
-    def test_plot_outline(self):
-        fig, ax = iter_subplots()
-
-        line, = self.icp.plot_outline(ax=ax)
-        x, y = line.get_data()
-
-        dist = np.sqrt((x[:-1] - x[1:])**2 + (y[:-1] - y[1:])**2)
-        self.assertTrue(np.all(dist < 0.14))
-        self.assertEqual(0.10525317206276026, np.mean(dist))
-
-        fig.on_next(None)
-        fig.on_prev(None)
-
-        x1, y1 = ax.lines[0].get_data()
-        self.assertArrayEqual(x1, x)
-        self.assertArrayEqual(y1, y)
-
-        plt.close()
-
-    def test_plot_r_dist(self):
-        fig, ax = iter_subplots()
-
-        line = self.icp.plot_r_dist(ax=ax)
-        x, y = line.get_data()
-
-        fig.on_next(None)
-        fig.on_prev(None)
-
-        x1, y1 = ax.lines[0].get_data()
-        self.assertArrayEqual(x1, x)
-        self.assertArrayEqual(y1, y)
-
-        fig.on_random(None)
-        fig.on_first(None)
-
-        x2, y2 = ax.lines[0].get_data()
-        self.assertArrayEqual(x2, x)
-        self.assertArrayEqual(y2, y)
-
-        plt.close()
-
-    def test_plot_l_dist(self):
-        fig, ax = iter_subplots()
-
-        line = self.icp.plot_l_dist(ax=ax)
-        x, y = line.get_data()
-
-        fig.on_next(None)
-        fig.on_prev(None)
-
-        x1, y1 = ax.lines[0].get_data()
-        self.assertArrayEqual(x1, x)
-        self.assertArrayEqual(y1, y)
-
-        fig.on_random(None)
-        fig.on_first(None)
-
-        x2, y2 = ax.lines[0].get_data()
-        self.assertArrayEqual(x2, x)
-        self.assertArrayEqual(y2, y)
-
-    def test_plot_phi_dist(self):
-        fig, ax = iter_subplots()
-
-        line_l, line_r = self.icp.plot_phi_dist(ax=ax)
-        x_l, y_l = line_l.get_data()
-        x_r, y_r = line_r.get_data()
-
-        fig.on_next(None)
-        fig.on_prev(None)
-
-        x1_l, y1_l = ax.lines[0].get_data()
-        self.assertArrayEqual(x1_l, x_l)
-        self.assertArrayEqual(y1_l, y_l)
-
-        xr_1, yr_1 = ax.lines[1].get_data()
-        self.assertArrayEqual(xr_1, x_r)
-        self.assertArrayEqual(yr_1, y_r)
-
-        fig.on_random(None)
-        fig.on_first(None)
-
-        x1_l, y1_l = ax.lines[0].get_data()
-        self.assertArrayEqual(x1_l, x_l)
-        self.assertArrayEqual(y1_l, y_l)
-
-        xr_1, yr_1 = ax.lines[1].get_data()
-        self.assertArrayEqual(xr_1, x_r)
-        self.assertArrayEqual(yr_1, y_r)
-
-    def test_plot_storm(self):
-        fig, ax = iter_subplots()
-        img = self.icp.plot_storm(ax=ax, method='hist')
-        data = img.get_array()
-
-        num = len(self.cell_list[0].data.data_dict['storm'])
-        self.assertEqual(data.sum(), num)
-
-        fig.on_next(None)
-        data = ax.images[0].get_array()
-        num = len(self.cell_list[1].data.data_dict['storm'])
-        self.assertEqual(data.sum(), num)
-        plt.close()
-
-    def test_plot_l_class(self):
-        fig, ax = iter_subplots()
-        container = self.icp.plot_l_class(ax=ax)
-        self.assertEqual(len(container), 3)
-
-        h = [rect.get_height() for rect in container]
-        num = len(self.cell_list[0].data.data_dict['storm'])
-        self.assertEqual(num, sum(h))
-        self.assertEqual(h[0], self.num_poles[0])
-
-        fig.on_next(None)
-        h = [rect.get_height() for rect in ax.patches]
-        num = len(self.cell_list[1].data.data_dict['storm'])
-        self.assertEqual(num, sum(h))
-        self.assertEqual(h[0], self.num_poles[1])
-        plt.close()
-
-    def test_hist_l_storm(self):
-        fig, ax = iter_subplots()
-        n, b, p = self.icp.hist_l_storm(ax=ax)
-        self.assertEqual(self.num_st[0], np.sum(n))
-
-        fig.on_next(None)
-        num = np.sum([p.get_height() for p in ax.patches])
-        self.assertEqual(self.num_st[1], num)
-        plt.close()
-
-    def test_hist_r_storm(self):
-        fig, ax = iter_subplots()
-        n, b, p = self.icp.hist_r_storm(ax=ax)
-        self.assertEqual(self.num_st[0], np.sum(n))
-
-        fig.on_next(None)
-        num = np.sum([p.get_height() for p in ax.patches])
-        self.assertEqual(self.num_st[1], num)
-        plt.close()
-
-    def test_hist_phi_storm(self):
-        fig, ax = iter_subplots()
-        n, b, p = self.icp.hist_phi_storm(ax=ax)
-        self.assertEqual(self.num_poles[0], np.sum(n))
-
-        fig.on_next(None)
-        num = np.sum([p.get_height() for p in ax.patches])
-        self.assertEqual(self.num_poles[1], num)
-
-        plt.close()
-
-    def test_misc(self):
-        fig = plt.figure()
-        self.icp.savefig('deleteme.png')
->>>>>>> 478f32e0
-        plt.close()+from test.testcase import ArrayTestCase
+import matplotlib.pyplot as plt
+from colicoords.iplot import IterCellPlot, AutoIterCellPlot, iter_subplots, IterRedrawAxes, IterUpdateAxes
+from colicoords.fileIO import load
+import os
+import numpy as np
+
+
+class TestIterSubplots(ArrayTestCase):
+    def test_update_axes_plot(self):
+        self.fig, self.ax = iter_subplots()
+        self.assertIsInstance(self.ax, IterUpdateAxes)
+
+        i = 10
+        x = [np.arange(10) for j in range(i)]
+        y = [xi ** k for k, xi in enumerate(x)]
+
+        line, = self.ax.iter_plot(x, y)
+        ydata = line.get_ydata()
+        self.assertArrayEqual(y[0], ydata)
+
+        self.fig.on_next(None)
+        ydata = line.get_ydata()
+        self.assertArrayEqual(y[1], ydata)
+        self.fig.on_prev(None)
+        ydata = line.get_ydata()
+        self.assertArrayEqual(y[0], ydata)
+        self.fig.on_last(None)
+        ydata = line.get_ydata()
+        self.assertArrayEqual(y[-1], ydata)
+        self.fig.on_first(None)
+        ydata = line.get_ydata()
+        self.assertArrayEqual(y[0], ydata)
+
+    def test_update_axes_imshow(self):
+        self.fig, self.ax = iter_subplots()
+
+        i = 10
+        imgs = [np.random.random((512, 512)) for j in range(i)]
+
+        im = self.ax.iter_imshow(imgs)
+
+        arr = im.get_array()
+        self.assertArrayEqual(arr, imgs[0])
+        self.fig.on_next(None)
+        arr = im.get_array()
+        self.assertArrayEqual(imgs[1], arr)
+        self.fig.on_prev(None)
+        arr = im.get_array()
+        self.assertArrayEqual(imgs[0], arr)
+        self.fig.on_last(None)
+        arr = im.get_array()
+        self.assertArrayEqual(imgs[-1], arr)
+        self.fig.on_first(None)
+        arr = im.get_array()
+        self.assertArrayEqual(imgs[0], arr)
+
+    def test_update_axes_hist(self):
+        self.fig, self.ax = iter_subplots()
+
+        i = 10
+        hists = [np.random.normal(5, 2, size=200) for j in range(i)]
+
+        n, b, p = self.ax.iter_hist(hists)
+
+        h, edges = np.histogram(hists[0])
+        hp = np.array([p.get_height() for p in self.ax.patches])
+        self.assertArrayEqual(h, hp)
+
+        self.fig.on_next(None)
+        h, edges = np.histogram(hists[1])
+        hp = np.array([p.get_height() for p in self.ax.patches])
+        self.assertArrayEqual(h, hp)
+        self.fig.on_prev(None)
+        h, edges = np.histogram(hists[0])
+        hp = np.array([p.get_height() for p in self.ax.patches])
+        self.assertArrayEqual(h, hp)
+        self.fig.on_last(None)
+        h, edges = np.histogram(hists[-1])
+        hp = np.array([p.get_height() for p in self.ax.patches])
+        self.assertArrayEqual(h, hp)
+        self.fig.on_first(None)
+        h, edges = np.histogram(hists[0])
+        hp = np.array([p.get_height() for p in self.ax.patches])
+        self.assertArrayEqual(h, hp)
+
+    def test_update_axes_bar(self):
+        self.fig, self.ax = iter_subplots()
+
+        i = 10
+        x = [np.arange(10) for j in range(i)]
+        bars = [np.random.randint(0, 100, size=10) for j in range(i)]
+
+        bc = self.ax.iter_bar(x, bars)
+
+        hp = np.array([p.get_height() for p in self.ax.patches])
+        self.assertArrayEqual(bars[0], hp)
+
+        self.fig.on_next(None)
+        hp = np.array([p.get_height() for p in self.ax.patches])
+        self.assertArrayEqual(bars[1], hp)
+        self.fig.on_prev(None)
+        hp = np.array([p.get_height() for p in self.ax.patches])
+        self.assertArrayEqual(bars[0], hp)
+        self.fig.on_last(None)
+        hp = np.array([p.get_height() for p in self.ax.patches])
+        self.assertArrayEqual(bars[-1], hp)
+        self.fig.on_first(None)
+        hp = np.array([p.get_height() for p in self.ax.patches])
+        self.assertArrayEqual(bars[0], hp)
+
+    def test_redraw_axes_plot(self):
+        self.fig, self.ax = iter_subplots(subplot_kw={'projection': 'iter_redraw'})
+        self.assertIsInstance(self.ax, IterRedrawAxes)
+
+        i = 10
+        x = [np.arange(10) for j in range(i)]
+        y = [xi ** k for k, xi in enumerate(x)]
+
+        line, = self.ax.iter_plot(x, y)
+        ydata = line.get_ydata()
+        self.assertArrayEqual(y[0], ydata)
+
+        self.fig.on_next(None)
+        line = self.ax.lines[0]
+        ydata = line.get_ydata()
+        self.assertArrayEqual(y[1], ydata)
+
+        self.fig.on_prev(None)
+        line = self.ax.lines[0]
+        ydata = line.get_ydata()
+        self.assertArrayEqual(y[0], ydata)
+
+        self.fig.on_last(None)
+        line = self.ax.lines[0]
+        ydata = line.get_ydata()
+        self.assertArrayEqual(y[-1], ydata)
+
+        self.fig.on_first(None)
+        line = self.ax.lines[0]
+        ydata = line.get_ydata()
+        self.assertArrayEqual(y[0], ydata)
+
+    def test_redraw_axes_imshow(self):
+        self.fig, self.ax = iter_subplots(subplot_kw={'projection': 'iter_redraw'})
+
+        i = 10
+        imgs = [np.random.random((512, 512)) for j in range(i)]
+
+        im = self.ax.iter_imshow(imgs)
+
+        arr = im.get_array()
+        self.assertArrayEqual(arr, imgs[0])
+
+        self.fig.on_next(None)
+        im = self.ax.images[0]
+        arr = im.get_array()
+        self.assertArrayEqual(imgs[1], arr)
+
+        self.fig.on_prev(None)
+        im = self.ax.images[0]
+        arr = im.get_array()
+        self.assertArrayEqual(imgs[0], arr)
+
+        self.fig.on_last(None)
+        im = self.ax.images[0]
+        arr = im.get_array()
+        self.assertArrayEqual(imgs[-1], arr)
+
+        self.fig.on_first(None)
+        im = self.ax.images[0]
+        arr = im.get_array()
+        self.assertArrayEqual(imgs[0], arr)
+
+    def test_redraw_axes_hist(self):
+        self.fig, self.ax = iter_subplots(subplot_kw={'projection': 'iter_redraw'})
+
+        i = 10
+        hists = [np.random.normal(5, 2, size=200) for j in range(i)]
+
+        n, b, p = self.ax.iter_hist(hists)
+
+        h, edges = np.histogram(hists[0])
+        hp = np.array([p.get_height() for p in self.ax.patches])
+        self.assertArrayEqual(h, hp)
+
+        self.fig.on_next(None)
+        h, edges = np.histogram(hists[1])
+        hp = np.array([p.get_height() for p in self.ax.patches])
+        self.assertArrayEqual(h, hp)
+        self.fig.on_prev(None)
+        h, edges = np.histogram(hists[0])
+        hp = np.array([p.get_height() for p in self.ax.patches])
+        self.assertArrayEqual(h, hp)
+        self.fig.on_last(None)
+        h, edges = np.histogram(hists[-1])
+        hp = np.array([p.get_height() for p in self.ax.patches])
+        self.assertArrayEqual(h, hp)
+        self.fig.on_first(None)
+        h, edges = np.histogram(hists[0])
+        hp = np.array([p.get_height() for p in self.ax.patches])
+        self.assertArrayEqual(h, hp)
+
+    # def test_redraw_axes_bar(self):
+    #     self.fig, self.ax = iter_subplots(subplot_kw={'projection': 'iter_redraw'})
+    #
+    #     i = 10
+    #     x = [np.arange(10) for j in range(i)]
+    #     bars = [np.random.random_integers(0, 100, size=10) for j in range(i)]
+    #
+    #     bc = self.ax.iter_bar(x, bars)
+    #
+    #     hp = np.array([p.get_height() for p in self.ax.patches])
+    #     self.assertArrayEqual(bars[0], hp)
+    #
+    #     self.fig.on_next(None)
+    #     hp = np.array([p.get_height() for p in self.ax.patches])
+    #     self.assertArrayEqual(bars[1], hp)
+    #     self.fig.on_prev(None)
+    #     hp = np.array([p.get_height() for p in self.ax.patches])
+    #     self.assertArrayEqual(bars[0], hp)
+    #     self.fig.on_last(None)
+    #     hp = np.array([p.get_height() for p in self.ax.patches])
+    #     self.assertArrayEqual(bars[-1], hp)
+    #     self.fig.on_first(None)
+    #     hp = np.array([p.get_height() for p in self.ax.patches])
+    #     self.assertArrayEqual(bars[0], hp)
+
+
+class TestIterCellPlot(ArrayTestCase):
+    def setUp(self):
+        f_path = os.path.dirname(os.path.realpath(__file__))
+        cell_list = load(os.path.join(f_path, 'test_data', 'test_synth_cell_storm.hdf5'))
+        icp = IterCellPlot(cell_list)
+        # Padding
+        self.cell_list = icp.cell_list
+
+        self.icp = IterCellPlot(self.cell_list, pad=False)
+
+        self.num = len(self.cell_list)
+        self.num_st = [len(cell.data.data_dict['storm']) for cell in self.cell_list]
+
+        self.num_poles = []
+        self.num_05 = []
+        for c in self.cell_list:
+            st_x, st_y = c.data.data_dict['storm']['x'], c.data.data_dict['storm']['y']
+            l, r, phi = c.coords.transform(st_x, st_y)
+            self.num_poles.append((l == 0).sum() + (l == c.length).sum())
+            self.num_05.append(((l > 0.25 * c.length) * (l < 0.75 * c.length)).sum())
+
+        self.num_full = np.array(self.num_st) - np.array(self.num_poles)
+
+    def test_plot_midline(self):
+        fig, ax = iter_subplots()
+
+        line = self.icp.plot_midline(ax=ax)
+        x = np.linspace(self.cell_list[0].coords.xl, self.cell_list[0].coords.xr, 100)
+        y = np.polyval(self.cell_list[0].coords.coeff[::-1], x)
+        xl, yl = line.get_data()
+        self.assertArrayAlmostEqual(x, xl, decimal=10)
+        self.assertArrayAlmostEqual(y, yl, decimal=10)
+
+        fig.on_next(None)
+        x = np.linspace(self.cell_list[1].coords.xl, self.cell_list[1].coords.xr, 100)
+        y = np.polyval(self.cell_list[1].coords.coeff[::-1], x)
+        xl, yl = ax.lines[0].get_data()
+        self.assertArrayAlmostEqual(x, xl, decimal=10)
+        self.assertArrayAlmostEqual(y, yl, decimal=10)
+
+        plt.close()
+
+    def test_plot_binary_img(self):
+        fig, ax = iter_subplots()
+
+        image = self.icp.plot_binary_img(ax)
+        data = image.get_array()
+        self.assertArrayEqual(data, self.cell_list[0].data.binary_img)
+
+        fig.on_next(None)
+        image = ax.images[0]
+        data = image.get_array()
+
+        self.assertArrayEqual(data, self.cell_list[1].data.binary_img)
+        plt.close()
+
+    def test_plot_sim_binary(self):
+        fig, ax = iter_subplots()
+
+        image = self.icp.plot_simulated_binary(ax=ax)
+        data = image.get_array()
+        img = self.cell_list[0].coords.rc < self.cell_list[0].coords.r
+        self.assertArrayEqual(data, img)
+
+        fig.on_next(None)
+        image = ax.images[0]
+        data = image.get_array()
+        img = self.cell_list[1].coords.rc < self.cell_list[1].coords.r
+
+        self.assertArrayEqual(data, img)
+        plt.close()
+
+    def test_plot_bin_fit_comparison(self):
+        fig, ax = iter_subplots()
+
+        image = self.icp.plot_bin_fit_comparison(ax=ax)
+        data = image.get_array()
+        img = self.cell_list[0].coords.rc < self.cell_list[0].coords.r
+        final_img = 3 - (2 * img + self.cell_list[0].data.binary_img)
+        self.assertArrayEqual(data, final_img)
+
+        fig.on_next(None)
+        data = image.get_array()
+        img = self.cell_list[1].coords.rc < self.cell_list[1].coords.r
+        final_img = 3 - (2 * img + self.cell_list[1].data.binary_img)
+        self.assertArrayEqual(data, final_img)
+        plt.close()
+
+    def test_plot_outline(self):
+        fig, ax = iter_subplots()
+
+        line, = self.icp.plot_outline(ax=ax)
+        x, y = line.get_data()
+
+        dist = np.sqrt((x[:-1] - x[1:])**2 + (y[:-1] - y[1:])**2)
+        self.assertTrue(np.all(dist < 0.14))
+        self.assertEqual(0.10525317206276026, np.mean(dist))
+
+        fig.on_next(None)
+        fig.on_prev(None)
+
+        x1, y1 = ax.lines[0].get_data()
+        self.assertArrayEqual(x1, x)
+        self.assertArrayEqual(y1, y)
+
+        plt.close()
+
+    def test_plot_r_dist(self):
+        fig, ax = iter_subplots()
+
+        line = self.icp.plot_r_dist(ax=ax)
+        x, y = line.get_data()
+
+        fig.on_next(None)
+        fig.on_prev(None)
+
+        x1, y1 = ax.lines[0].get_data()
+        self.assertArrayEqual(x1, x)
+        self.assertArrayEqual(y1, y)
+
+        fig.on_random(None)
+        fig.on_first(None)
+
+        x2, y2 = ax.lines[0].get_data()
+        self.assertArrayEqual(x2, x)
+        self.assertArrayEqual(y2, y)
+
+        plt.close()
+
+    def test_plot_l_dist(self):
+        fig, ax = iter_subplots()
+
+        line = self.icp.plot_l_dist(ax=ax)
+        x, y = line.get_data()
+
+        fig.on_next(None)
+        fig.on_prev(None)
+
+        x1, y1 = ax.lines[0].get_data()
+        self.assertArrayEqual(x1, x)
+        self.assertArrayEqual(y1, y)
+
+        fig.on_random(None)
+        fig.on_first(None)
+
+        x2, y2 = ax.lines[0].get_data()
+        self.assertArrayEqual(x2, x)
+        self.assertArrayEqual(y2, y)
+
+    def test_plot_phi_dist(self):
+        fig, ax = iter_subplots()
+
+        line_l, line_r = self.icp.plot_phi_dist(ax=ax)
+        x_l, y_l = line_l.get_data()
+        x_r, y_r = line_r.get_data()
+
+        fig.on_next(None)
+        fig.on_prev(None)
+
+        x1_l, y1_l = ax.lines[0].get_data()
+        self.assertArrayEqual(x1_l, x_l)
+        self.assertArrayEqual(y1_l, y_l)
+
+        xr_1, yr_1 = ax.lines[1].get_data()
+        self.assertArrayEqual(xr_1, x_r)
+        self.assertArrayEqual(yr_1, y_r)
+
+        fig.on_random(None)
+        fig.on_first(None)
+
+        x1_l, y1_l = ax.lines[0].get_data()
+        self.assertArrayEqual(x1_l, x_l)
+        self.assertArrayEqual(y1_l, y_l)
+
+        xr_1, yr_1 = ax.lines[1].get_data()
+        self.assertArrayEqual(xr_1, x_r)
+        self.assertArrayEqual(yr_1, y_r)
+
+    def test_plot_storm(self):
+        fig, ax = iter_subplots()
+        img = self.icp.plot_storm(ax=ax, method='hist')
+        data = img.get_array()
+
+        num = len(self.cell_list[0].data.data_dict['storm'])
+        self.assertEqual(data.sum(), num)
+
+        fig.on_next(None)
+        data = ax.images[0].get_array()
+        num = len(self.cell_list[1].data.data_dict['storm'])
+        self.assertEqual(data.sum(), num)
+        plt.close()
+
+    def test_plot_l_class(self):
+        fig, ax = iter_subplots()
+        container = self.icp.plot_l_class(ax=ax)
+        self.assertEqual(len(container), 3)
+
+        h = [rect.get_height() for rect in container]
+        num = len(self.cell_list[0].data.data_dict['storm'])
+        self.assertEqual(num, sum(h))
+        self.assertEqual(h[0], self.num_poles[0])
+
+        fig.on_next(None)
+        h = [rect.get_height() for rect in ax.patches]
+        num = len(self.cell_list[1].data.data_dict['storm'])
+        self.assertEqual(num, sum(h))
+        self.assertEqual(h[0], self.num_poles[1])
+        plt.close()
+
+    def test_hist_l_storm(self):
+        fig, ax = iter_subplots()
+        n, b, p = self.icp.hist_l_storm(ax=ax)
+        self.assertEqual(self.num_st[0], np.sum(n))
+
+        fig.on_next(None)
+        num = np.sum([p.get_height() for p in ax.patches])
+        self.assertEqual(self.num_st[1], num)
+        plt.close()
+
+    def test_hist_r_storm(self):
+        fig, ax = iter_subplots()
+        n, b, p = self.icp.hist_r_storm(ax=ax)
+        self.assertEqual(self.num_st[0], np.sum(n))
+
+        fig.on_next(None)
+        num = np.sum([p.get_height() for p in ax.patches])
+        self.assertEqual(self.num_st[1], num)
+        plt.close()
+
+    def test_hist_phi_storm(self):
+        fig, ax = iter_subplots()
+        n, b, p = self.icp.hist_phi_storm(ax=ax)
+        self.assertEqual(self.num_poles[0], np.sum(n))
+
+        fig.on_next(None)
+        num = np.sum([p.get_height() for p in ax.patches])
+        self.assertEqual(self.num_poles[1], num)
+
+        plt.close()
+
+    def test_misc(self):
+        fig = plt.figure()
+        self.icp.savefig('deleteme.png')
+        plt.close()